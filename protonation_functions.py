# Copyright 2018 Jacob D. Durrant
#
# Licensed under the Apache License, Version 2.0 (the "License");
# you may not use this file except in compliance with the License.
# You may obtain a copy of the License at
#
#     http://www.apache.org/licenses/LICENSE-2.0
#
# Unless required by applicable law or agreed to in writing, software
# distributed under the License is distributed on an "AS IS" BASIS,
# WITHOUT WARRANTIES OR CONDITIONS OF ANY KIND, either express or implied.
# See the License for the specific language governing permissions and
# limitations under the License.

"""
This script identifies and enumerates the possible protonation sites of SMILES
strings.
"""

import copy
import os

import rdkit
from rdkit import Chem
from rdkit.Chem import AllChem

def protonate(args):
    """Protonates a set of molecules as given by the user inputs.

    :param dict args: A dictionary containing the arguments.
    :return: A list of the protonated smiles strings.
    """

    args = clean_args(args)
    subs = load_protonation_substructs_calc_state_for_ph(args["min_ph"], args["max_ph"], args["st_dev"])
    smiles = args["smiles"]

    # Note that args["data"] includes everything on SMILES line but the SMILES
    # string itself (e.g., the molecule name). It is set in clean_args().
    data = args["data"]

    output = []
    for i, smi in enumerate(smiles):
        if smi.startswith("NONE|"):
            print("ERROR: Skipping poorly formed SMILES string: " + smi[5:] + "\t" + " ".join(data[i]))
            continue

        # Collect the data associated with this smiles (e.g., the molecule
        # name).
        tag = " ".join(data[i])

        # sites is a list of (atom index, "PROTONATED|DEPROTONATED|BOTH").
        # Note that the second entry indicates what state the site SHOULD be
        # in (not the one it IS in per the SMILES string). It's calculated
        # based on the probablistic distributions obtained during training.
        sites = get_prot_sites_and_target_states(smi, subs)
<<<<<<< HEAD
=======

>>>>>>> b038eaec
        new_smis = [smi]
        for site in sites:
            # Make a new smiles with the correct protonation state. Note that
            # new_smis is a growing list. This is how multiple protonation
            # sites are handled.
<<<<<<< HEAD
            new_smis = protonate_site(new_smis, site)
        # If the user wants to see the target states, add those
        # to the ends of each line.
        if args["label_states"]:
            states = '\t'.join([x[1] for x in sites])
            new_lines = [x + "\t" + tag + "\t" + states for x in new_smis]
        else:
            new_lines = [x + "\t" + tag for x in new_smis]
=======
            new_smis_to_perhaps_add = protonate_site(new_smis, site)

            # Only add new smiles if not already in the list.
            for s in new_smis_to_perhaps_add:
                if not s in new_smis:
                    new_smis.append(s)

        new_lines = [x + '\t' + tag for x in new_smis]
>>>>>>> b038eaec
        output.extend(new_lines)

    #******

    return output

def clean_args(args):
    """Cleans and normalizes input parameters

    :param dict args: A dictionary containing the arguments.
    :raises Exception: No SMILES in params.
    :return: A dict of the arguments, now fixed.
    """

    defaults = {'min_ph' : 6.4,
                'max_ph' : 8.4,
                'st_dev' : 1.5}

    for key in defaults:
        if key not in args:
            args[key] = defaults[key]

    keys = list(args.keys())
    for key in keys:
        if args[key] is None:
            del args[key]

    if "smiles" in args:
        if isinstance(args["smiles"], str):
            splits = args["smiles"].strip().split()
            args["smiles"] = [splits[0]]
            args["data"] = [splits[1:]]
    elif "smiles_file" in args:
        args["smiles"], args["data"] = load_files(args["smiles_file"])
    else:
        raise Exception("Error: No SMILES in params.")

    mol_str_list = []
    for i, smiles_str in enumerate(args["smiles"]):

        # Convert from SMILES string to RDKIT Mol
        # Filter if failed.

        mol = convert_smiles_str_to_mol(smiles_str)
        if mol is None:
            mol_str_list.append("NONE|" + smiles_str)
            continue

        # Handle nuetralizing the molecules
        # Filter if failed.
        mol = neutralize_mol(mol)
        if mol is None:
            mol_str_list.append("NONE|" + smiles_str)
            continue

        try:
            mol = Chem.RemoveHs(mol)
        except:
            mol_str_list.append("NONE|" + smiles_str)
            continue

        if mol is None:
            mol_str_list.append("NONE|" + smiles_str)
            continue

        new_mol_string = Chem.MolToSmiles(mol)
        mol_str_list.append(new_mol_string)

    args["smiles"] = [x for x in mol_str_list]

    return args

def neutralize_mol(mol):
    """All molecules need to be neuralized to the extent possible. The user
    should not be allowed to specify the valence of the atoms in most cases.

    :param rdkit.Chem.rdchem.Mol mol: The rdkit Mol objet to be neutralized.
    :return: The neutralized Mol object.
    """

    # Get the reaction data
    rxn_data = [
        ['[Ov1-1:1]', '[Ov2+0:1]-[H]'],  # To handle O- bonded to only one atom (add hydrogen).
        ['[#7v4+1:1]-[H]', '[#7v3+0:1]'],  # To handle N+ bonded to a hydrogen (remove hydrogen).
        ['[Ov2-:1]', '[Ov2+0:1]'],  # To handle O- bonded to two atoms. Should not be Negative.
        ['[#7v3+1:1]', '[#7v3+0:1]'],  # To handle N+ bonded to three atoms. Should not be positive.
        ['[#7v2-1:1]', '[#7+0:1]-[H]'],  # To handle N- Bonded to two atoms. Add hydrogen.
        # ['[N:1]=[N+0:2]=[N:3]-[H]', '[N:1]=[N+1:2]=[N+0:3]-[H]'],  # To handle bad azide. Must be protonated. (Now handled elsewhere, before SMILES converted to Mol object.)
        ['[H]-[N:1]-[N:2]#[N:3]', '[N:1]=[N+1:2]=[N:3]-[H]']  # To handle bad azide. R-N-N#N should be R-N=[N+]=N
    ]

    # Add substructures and reactions (initially none)
    for i, rxn_datum in enumerate(rxn_data):
        rxn_data[i].append(Chem.MolFromSmarts(rxn_datum[0]))
        rxn_data[i].append(None)

    # Add hydrogens (respects valence, so incomplete).
    # Chem.calcImplicitValence(mol)
    mol.UpdatePropertyCache(strict=False)
    mol = Chem.AddHs(mol)

    while True:  # Keep going until all these issues have been resolved.
        current_rxn = None  # The reaction to perform.
        current_rxn_str = None

        for i, rxn_datum in enumerate(rxn_data):
            reactant_smarts, product_smarts, substruct_match_mol, rxn_placeholder = rxn_datum
            if mol.HasSubstructMatch(substruct_match_mol):
                if rxn_placeholder is None:
                    current_rxn_str = reactant_smarts + '>>' + product_smarts
                    current_rxn = AllChem.ReactionFromSmarts(current_rxn_str)
                    rxn_data[i][3] = current_rxn  # Update the placeholder.
                else:
                    current_rxn = rxn_data[i][3]
                break

        # Perform the reaction if necessary
        if current_rxn is None:  # No reaction left, so break out of while loop.
            break
        else:
            mol = current_rxn.RunReactants((mol,))[0][0]
            mol.UpdatePropertyCache(strict=False)  # Update valences

    # The mols have been altered from the reactions described above, we need to resanitize them.
    # Make sure aromatic rings are shown as such
    # This catches all RDKit Errors. without the catchError and sanitizeOps
    # the Chem.SanitizeMol can crash the program.
    sanitize_string =  Chem.SanitizeMol(
        mol,
        sanitizeOps=rdkit.Chem.rdmolops.SanitizeFlags.SANITIZE_ALL,
        catchErrors = True
    )

    return mol if sanitize_string.name == "SANITIZE_NONE" else None

def load_files(smile_file):
    """Loads smiles from file.

    :param string smile_file: The smiles file name.
    :return: (list, list), the smiles strings and associated data,
             respectively.
    """

    smiles = []
    data = []
    with open(smile_file, 'r') as smis:
        for line in smis:
            splits = line.split()
            if len(splits) != 0:
                smiles.append(splits[0])
                data.append(splits[1:])
    return smiles, data

def load_protonation_substructs_calc_state_for_ph(min_ph=6.4, max_ph=8.4, pka_std_range=1):
    """A pre-calculated list of R-groups with protonation sites, with their
    likely pKa bins.

    :param float min_ph:  The lower bound on the pH range, defaults to 6.4.
    :param float max_ph:  The upper bound on the pH range, defaults to 8.4.
    :param pka_std_range: Basically the precision (stdev from predicted pKa to
                          consider), defaults to 1.
    :return: A dict of the protonation substructions for the specified pH
            range.
    """

    subs = []
    pwd = os.path.dirname(__file__)
    site_structures_file = "{}/{}".format(pwd,"site_substructures.smarts")
    with open(site_structures_file, 'r') as substruct:
        for line in substruct:
            line = line.strip()
            sub = {}
            if line is not "":
                splits = line.split()
                sub["name"] = splits[0]
                sub["smart"] = splits[1]
                sub["mol"] = Chem.MolFromSmarts(sub["smart"])

                #NEED TO DIVIDE THIS BY 3s
                pka_ranges = [splits[i:i+3] for i in range(2, len(splits)-1, 3)]

                prot = []
                for pka_range in pka_ranges:
                    site = pka_range[0]
                    std = float(pka_range[2]) * pka_std_range
                    mean = float(pka_range[1])
                    protonation_state = define_protonation_state(mean, std, min_ph, \
                        max_ph)

                    prot.append([site, protonation_state])

                sub["prot_states_for_pH"] = prot
                subs.append(sub)
    return subs

def define_protonation_state(mean, std, min_ph, max_ph):
    """Updates the substructure definitions to include the protonation state
    based on the user-given pH range. The size of the pKa range is also based
    on the number of standard deviations to be considered by the user param.

    :param float mean:   The mean pKa.
    :param float std:    The precision (stdev).
    :param float min_ph: The min pH of the range.
    :param float max_ph: The max pH of the range.
    :raises Exception:   HORRIBLE NONSENSE HAS OCCURED.
    :return: A string describing the protonation state.
    """

    min_pka = mean - std
    max_pka = mean + std

    # This needs to be reassigned, and 'ERROR' should never make it past the
    # next set of checks.
    protonation_state = 'ERROR'

    if min_pka <= max_ph and min_ph <= max_pka:
        protonation_state = 'BOTH'
    elif mean > max_ph:
        protonation_state = 'PROTONATED'
    elif mean < min_ph:
        protonation_state = 'DEPROTONATED'

    # We are error handling here
    if protonation_state == 'ERROR':
        raise Exception("HORRIBLE NONSENSE HAS OCCURED.")

    return protonation_state


###
# We need to identify and mark groups that have been matched with a substructure.
###

def unprotect_molecule(mol):
    """Sets the protected property on all atoms to 0. This also creates the
    property for new molecules.

    :param rdkit.Chem.rdchem.Mol mol: The rdkit Mol object.
    :type mol: The rdkit Mol object with atoms unprotected.
    """

    for atom in mol.GetAtoms():
        atom.SetProp('_protected', '0')

def protect_molecule(mol, match):
    """Given a 'match', a list of molecules idx's, we set the protected status
    of each atom to 1. This will prevent any matches using that atom in the
    future.

    :param rdkit.Chem.rdchem.Mol mol: The rdkit Mol object to protect.
    :param list match: A list of molecule idx's.
    """

    for idx in match:
        atom = mol.GetAtomWithIdx(idx)
        atom.SetProp('_protected', '1')

def get_unprotected_matches(mol, substruct):
    """Finds substructure matches with atoms that have not been protected.
    Returns list of matches, each match a list of atom idxs.

    :param rdkit.Chem.rdchem.Mol mol: The Mol object to consider.
    :param string substruct: The SMARTS string of the substructure ot match.
    :return: A list of the matches. Each match is itself a list of atom idxs.
    """

    matches = mol.GetSubstructMatches(substruct)
    unprotected_matches = []
    for match in matches:
        if is_match_unprotected(mol, match):
            unprotected_matches.append(match)
    return unprotected_matches

def is_match_unprotected(mol, match):
    """Checks a molecule to see if the substructure match contains any
    protected atoms.

    :param rdkit.Chem.rdchem.Mol mol: The Mol object to check.
    :param list match: The match to check.
    :return: A boolean, whether the match is present or not.
    """

    for idx in match:
        atom = mol.GetAtomWithIdx(idx)
        protected = atom.GetProp("_protected")
        if protected == "1":
            return False
    return True

def neutralize_molecule(mol):
    """Neutralize things. Maybe?

    :param rdkit.Chem.rdchem.Mol mol: The Mol object to conside.r
    """

    for atom in mol.GetAtoms():
        atom.SetFormalCharge(0)

def get_prot_sites_and_target_states(smi, subs):
    """For a single molecule, find all possible matches in the protonation
    R-group list, subs. Items that are higher on the list will be matched
    first, to the exclusion of later items.

    :param string smi: A SMILES string.
    :param list subs: Substructure information.
    :return: A list of protonation sites and their pKa bin. ('PROTONATED',
        'BOTH', or  'DEPROTONATED')
    """

    # Convert the Smiles string (smi) to an RDKit Mol Obj
    mol = convert_smiles_str_to_mol(smi)

    # Check Conversion worked
    if mol is None:
        print("ERROR:   ", smi)
        return []

    # Try to Add hydrogens. if failed return []
    try:
        mol =  Chem.AddHs(mol)
    except:
        print("ERROR:   ", smi)
        return []

    # Check adding Hs worked
    if mol is None:
        print("ERROR:   ", smi)
        return []

    unprotect_molecule(mol)
    protonation_sites = []

    for item in subs:
        smart = item["mol"]
        if mol.HasSubstructMatch(smart):
            matches = get_unprotected_matches(mol, smart)
            prot = item["prot_states_for_pH"]
            for match in matches:
                # We want to move the site from being relative to the
                # substructure, to the index on the main molecule.
                for site in prot:
                    proton = int(site[0])
                    category = site[1]
                    new_site = (match[proton], category, item["name"])

                    if not new_site in protonation_sites:
                        # Because sites must be unique.
                        protonation_sites.append(new_site)

                protect_molecule(mol, match)

    return protonation_sites

def protonate_site(smis, site):
    """Given a list of SMILES strings, we protonate the site.

    :param list smis:  The list of SMILES strings.
    :param tuple site: Information about the protonation site.
                       (idx, target_prot_state, prot_site_name)
    :return: A list of the appropriately protonated SMILES.
    """

    # Decouple the atom index and its target protonation state from the site
    # tuple
    idx, target_prot_state, prot_site_name = site

    # Initialize the output list
    output_smis = []

    state_to_charge = {"DEPROTONATED": [-1],
                       "PROTONATED": [0],
                       "BOTH": [-1, 0]}

    charges = state_to_charge[target_prot_state]

    # Now make the actual smiles match the target protonation state.
    output_smis = set_protonation_charge(smis, idx, charges, prot_site_name)

    return output_smis

def set_protonation_charge(smis, idx, charges, prot_site_name):
    """Sets the atomic charge on a particular site for a set of SMILES.

    :param list smis:             A list of the SMILES strings.
    :param int idx:               The index of the atom to consider.
    :param list charges:          A list of the charges (ints) to assign at
                                  this site.
    :param string prot_site_name: The name of the protonation site.
    :return: A list of the processed SMILES strings.
    """

    # Sets up the output list and the Nitrogen charge
    output = []

    for charge in charges:
        # The charge for Nitrogens is 1 higher than others (i.e., protonated state
        # is positively charged).
        nitro_charge = charge + 1

        # But there are a few nitrogen moieties where the acidic group is the
        # neutral one. Amides are a good example. I gave some thought re. how
        # to best flag these. I decided that those nitrogen-containing
        # moieties where the acidic group is neutral (rather than positively
        # charged) will have "*" in the name.
        if "*" in prot_site_name:
            nitro_charge = nitro_charge - 1  # Undo what was done previously.

        for smi in smis:

            # Convert smilesstring (smi) into a RDKit Mol
            mol = convert_smiles_str_to_mol(smi)

            # Check that the conversion worked, skip if it fails
            if mol is None:
                continue

            atom = mol.GetAtomWithIdx(idx)

            # Assign the protonation charge, with special care for Nitrogens
            element = atom.GetAtomicNum()
            if element == 7:
                atom.SetFormalCharge(nitro_charge)
            else:
                atom.SetFormalCharge(charge)

            # Convert back to SMILE and add to output
            out_smile = Chem.MolToSmiles(mol, isomericSmiles=True,canonical=True)
            output.append(out_smile)

    return output

def convert_smiles_str_to_mol(smiles_str):
    """Given a SMILES string, check that it is actually a string and not a
    None. Then try to convert it to an RDKit Mol Object.

    :param string smiles_str: The SMILES string.
    :return: A rdkit.Chem.rdchem.Mol object, or None if it is the wrong type or
        if it fails to convert to a Mol Obj
    """

    if smiles_str is None or type(smiles_str) is not str:
        return None

    # Check that there are no type errors, ie Nones or non-string
    # A non-string type will cause RDKit to hard crash
    try:
        # Try to fix azides here. They are just tricky to deal with.
        smiles_str = smiles_str.replace("N=N=N", "N=[N+]=N")
        smiles_str = smiles_str.replace("NN#N", "N=[N+]=N")

        mol = Chem.MolFromSmiles(smiles_str)
    except:
        return None

    # Check that there are None type errors Chem.MolFromSmiles has sanitize on
    # which means if there is even a small error in the SMILES (kekulize,
    # nitrogen charge...) then mol=None. ie.
    # Chem.MolFromSmiles("C[N]=[N]=[N]") = None this is an example of an
    # nitrogen charge error. It is cased in a try statement to be overly
    # cautious.

    return None if mol is None else mol<|MERGE_RESOLUTION|>--- conflicted
+++ resolved
@@ -54,17 +54,20 @@
         # in (not the one it IS in per the SMILES string). It's calculated
         # based on the probablistic distributions obtained during training.
         sites = get_prot_sites_and_target_states(smi, subs)
-<<<<<<< HEAD
-=======
-
->>>>>>> b038eaec
+
         new_smis = [smi]
         for site in sites:
             # Make a new smiles with the correct protonation state. Note that
             # new_smis is a growing list. This is how multiple protonation
             # sites are handled.
-<<<<<<< HEAD
-            new_smis = protonate_site(new_smis, site)
+
+            new_smis_to_perhaps_add = protonate_site(new_smis, site)
+
+            # Only add new smiles if not already in the list.
+            for s in new_smis_to_perhaps_add:
+                if not s in new_smis:
+                    new_smis.append(s)
+
         # If the user wants to see the target states, add those
         # to the ends of each line.
         if args["label_states"]:
@@ -72,19 +75,8 @@
             new_lines = [x + "\t" + tag + "\t" + states for x in new_smis]
         else:
             new_lines = [x + "\t" + tag for x in new_smis]
-=======
-            new_smis_to_perhaps_add = protonate_site(new_smis, site)
-
-            # Only add new smiles if not already in the list.
-            for s in new_smis_to_perhaps_add:
-                if not s in new_smis:
-                    new_smis.append(s)
-
-        new_lines = [x + '\t' + tag for x in new_smis]
->>>>>>> b038eaec
+
         output.extend(new_lines)
-
-    #******
 
     return output
 
